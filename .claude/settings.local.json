--- conflicted
+++ resolved
@@ -3,12 +3,8 @@
     "allow": [
       "Bash",
       "mcp__context7__resolve-library-id",
-<<<<<<< HEAD
-      "mcp__context7__get-library-docs"
-=======
       "mcp__context7__get-library-docs",
       "mcp__ide__getDiagnostics"
->>>>>>> f9e42854
     ]
   },
   "enabledMcpjsonServers": [
